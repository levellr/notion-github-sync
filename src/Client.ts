<<<<<<< HEAD
import type { Agent } from 'http';
import { URL } from 'url';
=======
import got, { Got, Options as GotOptions, Headers as GotHeaders } from 'got';
>>>>>>> 5b7ff584
import { LogLevel, logLevelSeverity } from './logging';
import { buildRequestError, HTTPResponseError } from './errors'
import { pick } from './helpers';
import {
  DatabasesRetrieveParameters, DatabasesRetrieveResponse, databasesRetrieve,
  DatabasesQueryResponse, DatabasesQueryParameters, databasesQuery,
} from './api-endpoints';

<<<<<<< HEAD
import got, { Got, Options as GotOptions, Headers as GotHeaders, Agents as GotAgents } from 'got';


=======
>>>>>>> 5b7ff584
export interface ClientOptions {
  auth?: string;
  timeoutMs?: number;
  baseUrl?: string;
  logLevel?: LogLevel;
  agent?: Agent;
}

export interface RequestParameters {
  path: string;
  method: Method;
  query?: QueryParams;
  body?: Record<string, unknown>;
  auth?: string;
}

export default class Client {

  #auth?: string;
  #logLevel: LogLevel;
  #got: Got;

  public constructor(options?: ClientOptions) {
    this.#auth = options?.auth;
    this.#logLevel = options?.logLevel ?? LogLevel.WARN;

    const prefixUrl = (options?.baseUrl ?? 'https://api.notion.com') + '/v1/';
    const timeout = options?.timeoutMs ?? 60_000;

    this.#got = got.extend({
      prefixUrl,
      timeout,
      headers: {
        // TODO: update with format appropriate for telemetry, use version from package.json
        'user-agent': 'notion:client/v0.1.0',
      },
      retry: 0,
      agent: makeAgentOption(prefixUrl, options?.agent),
    });
  }

  /**
   * Sends a request.
   *
   * @param path
   * @param method
   * @param query
   * @param body
   * @returns
   */
  public async request<Response>({ path, method, query, body, auth }: RequestParameters): Promise<Response> {
    this.log(LogLevel.INFO, `request start`, { method, path });

    // If the body is empty, don't send the body in the HTTP request
    const json = (body !== undefined && Object.entries(body).length === 0) ? undefined : body;

    try {
      const response = await this.#got(path, {
        method,
        searchParams: query,
        json,
        headers: this.authAsHeaders(auth),
      }).json<Response>();

      this.log(LogLevel.INFO, `request success`, { method, path });
      return response;
    } catch (error) {
      // Build an error of a known type, otherwise throw unexpected errors
      const requestError = buildRequestError(error);
      if (requestError === undefined) {
        throw error;
      }

      this.log(LogLevel.WARN, `request fail`, { code: requestError.code, message: requestError.message });
      if (HTTPResponseError.isHTTPResponseError(requestError)) {
        // The response body may contain sensitive information so it is logged separately at the DEBUG level
        this.log(LogLevel.DEBUG, `failed response body`, { body: requestError.body });
      }

      // Throw as a known error type
      throw requestError;
    }
  }

  /*
   * Notion API endpoints
   */

  public readonly databases = {
    /**
     * Retrieve a database
     */
    retrieve: (args: WithAuth<DatabasesRetrieveParameters>): Promise<DatabasesRetrieveResponse> => {
      return this.request<DatabasesRetrieveResponse>({
        path: databasesRetrieve.path(args),
        method: databasesRetrieve.method,
        query: pick(args, databasesRetrieve.queryParams),
        body: pick(args, databasesRetrieve.bodyParams),
        auth: args.auth,
      });
    },

    /**
     * Query a database
     */
    query: (args: WithAuth<DatabasesQueryParameters>): Promise<DatabasesQueryResponse> => {
      return this.request<DatabasesQueryResponse>({
        path: databasesQuery.path(args),
        method: databasesQuery.method,
        query: pick(args, databasesQuery.queryParams),
        body: pick(args, databasesQuery.bodyParams),
        auth: args.auth,
      });
    },
  };

  /**
   * Emits a log message to the console.
   *
   * @param level The level for this message
   * @param args Arguments to send to the console
   */
  private log(level: LogLevel, ...args: unknown[]) {
    if (logLevelSeverity(level) >= logLevelSeverity(this.#logLevel)) {
      console.log(`${this.constructor.name} ${level}: `, ...args);
    }
  }

  /**
   * Transforms an API key or access token into a headers object suitable for an HTTP request.
   *
   * This method uses the instance's value as the default when the input is undefined. If neither are defined, it returns
   * an empty object
   *
   * @param auth API key or access token
   * @returns headers key-value object
   */
  private authAsHeaders(auth?: string): GotHeaders {
    const headers: GotHeaders = {};
    const authHeaderValue = auth ?? this.#auth;
    if (authHeaderValue !== undefined) {
      headers['authorization'] = `Bearer ${authHeaderValue}`;
    }
    return headers;
  }
}

/*
 * Type aliases to support the generic request interface.
 */
type Method = 'get' | 'post' | 'patch';
type QueryParams = GotOptions['searchParams'];


type WithAuth<P> = P & { auth?: string };

/*
 * Helper functions
 */

function makeAgentOption(prefixUrl: string, agent: Agent | undefined): GotAgents | undefined {
  if (agent === undefined) {
    return undefined;
  }
  return {
    [selectProtocol(prefixUrl)]: agent,
  };
}

function selectProtocol(prefixUrl: string): 'http' | 'https' {
  const url = new URL(prefixUrl);

  if (url.protocol === 'https:') {
    return 'https';
  } else if (url.protocol === 'http:') {
    return 'http';
  }

  throw new TypeError(`baseUrl option must begin with "https://" or "http://"`);
}<|MERGE_RESOLUTION|>--- conflicted
+++ resolved
@@ -1,9 +1,5 @@
-<<<<<<< HEAD
 import type { Agent } from 'http';
 import { URL } from 'url';
-=======
-import got, { Got, Options as GotOptions, Headers as GotHeaders } from 'got';
->>>>>>> 5b7ff584
 import { LogLevel, logLevelSeverity } from './logging';
 import { buildRequestError, HTTPResponseError } from './errors'
 import { pick } from './helpers';
@@ -12,12 +8,9 @@
   DatabasesQueryResponse, DatabasesQueryParameters, databasesQuery,
 } from './api-endpoints';
 
-<<<<<<< HEAD
 import got, { Got, Options as GotOptions, Headers as GotHeaders, Agents as GotAgents } from 'got';
 
 
-=======
->>>>>>> 5b7ff584
 export interface ClientOptions {
   auth?: string;
   timeoutMs?: number;
